--- conflicted
+++ resolved
@@ -67,13 +67,9 @@
     'Export-ZIAConfig',
     'Convert-ZIA2EIA',
     'Export-NetskopeConfig',
-<<<<<<< HEAD
+    'Convert-NPA2EPA',
     'Start-EntraPrivateAccessProvisioning',
     'Start-EntraInternetAccessProvisioning'
-=======
-    'Convert-NPA2EPA',
-    'Start-EntraPrivateAccessProvisioning'
->>>>>>> 838e2e8b
 )
 
 # Cmdlets to export from this module, for best performance, do not use wildcards and do not delete the entry, use an empty array if there are no cmdlets to export.
